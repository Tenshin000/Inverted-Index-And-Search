package it.unipi.hadoop;

import java.io.IOException;
import java.util.HashMap;
import java.util.Map;

import org.apache.hadoop.io.LongWritable;
import org.apache.hadoop.io.Text;
import org.apache.hadoop.mapreduce.Mapper;
import org.apache.hadoop.fs.Path;

public class TokenizerMapperStateful extends Mapper<LongWritable, Text, Text, Text> {
    // Threshold to trigger flushing of the in-memory word counts to context
    private static final int FLUSH_THRESHOLD = 10000;

    // Map to store word -> (document -> count) relationships
    private Map<String, Map<String, Integer>> wordCounts;

    private Text wordText = new Text();  // Hadoop output key (word)
    private Text valueText = new Text(); // Hadoop output value (filename:count)

    @Override
    protected void setup(Context context) {
        // Initialize the word count map
        wordCounts = new HashMap<>();
    }

    @Override
    protected void map(LongWritable key, Text value, Context context) throws IOException, InterruptedException {
        // Get full file path for the current split using a custom wrapper
        String fullFilePath = MyCombineFileRecordReaderWrapper.getCurrentFilePath();
        
        // Extract only the filename from the full file path
        String currentFilename = "unknown";
        if (fullFilePath != null) {
            Path path = new Path(fullFilePath);
            currentFilename = path.getName();  // Just the file name
        }

        // Fallback to "unknown" if filename extraction failed
        if (currentFilename == null) {
            currentFilename = "unknown";
        }

        // Clean and tokenize the line: remove non-alphanumerics and split by whitespace
        String[] tokens = value.toString()
                .toLowerCase()
                .replaceAll("[^\\p{L}0-9\\s]", " ")  // Replace punctuation with space
                .split("\\s+");  // Split on one or more whitespace characters

        // Count each token per document
        for (String token : tokens) {
            if (token.isEmpty()) 
                continue;

            // Get or create the map for this word
            Map<String, Integer> docMap = wordCounts.computeIfAbsent(token, k -> new HashMap<>());
            // Increment the count for this filename
            docMap.put(currentFilename, docMap.getOrDefault(currentFilename, 0) + 1);
        }

        // Flush intermediate results if the threshold is reached
        if (wordCounts.size() >= FLUSH_THRESHOLD) {
            flush(context);
        }
    }
<<<<<<< HEAD
/*
// First solution --> The output is sent only one time, during the cleanup method in the form <word, doc1:count1 ... docN:countN>
    @Override
    public void cleanup(Context context) throws IOException, InterruptedException {
        for (WordOccurrences occ : wordCounts.values()) {
            StringBuilder valueBuilder = new StringBuilder();
            for (Map.Entry<String, Integer> entry : occ.getDocCounts().entrySet()) {
                if (valueBuilder.length() > 0) {
                    valueBuilder.append(", ");
                }
                valueBuilder.append(entry.getKey()).append(":").append(entry.getValue());
=======

    // Write the current word counts to the context and clear the in-memory map
    private void flush(Context context) throws IOException, InterruptedException {
        for (Map.Entry<String, Map<String, Integer>> wordEntry : wordCounts.entrySet()) {
            String word = wordEntry.getKey();
            Map<String, Integer> docMap = wordEntry.getValue();

            for (Map.Entry<String, Integer> docEntry : docMap.entrySet()) {
                // Set output key as the word
                wordText.set(word);
                // Set output value as "filename:count"
                valueText.set(docEntry.getKey() + ":" + docEntry.getValue());
                // Emit the key-value pair
                context.write(wordText, valueText);
>>>>>>> 5ba370c0
            }
        }
        // Clear memory after flush
        wordCounts.clear();
    }
<<<<<<< HEAD
*/
// Second solution --> The output is sent only one time, during the cleanup method in the form <word, doc1:count1 > ... <word, docN:countN>
=======

>>>>>>> 5ba370c0
    @Override
    protected void cleanup(Context context) throws IOException, InterruptedException {
        // Flush any remaining data in memory at the end of the task
        flush(context);
    }
}<|MERGE_RESOLUTION|>--- conflicted
+++ resolved
@@ -64,19 +64,6 @@
             flush(context);
         }
     }
-<<<<<<< HEAD
-/*
-// First solution --> The output is sent only one time, during the cleanup method in the form <word, doc1:count1 ... docN:countN>
-    @Override
-    public void cleanup(Context context) throws IOException, InterruptedException {
-        for (WordOccurrences occ : wordCounts.values()) {
-            StringBuilder valueBuilder = new StringBuilder();
-            for (Map.Entry<String, Integer> entry : occ.getDocCounts().entrySet()) {
-                if (valueBuilder.length() > 0) {
-                    valueBuilder.append(", ");
-                }
-                valueBuilder.append(entry.getKey()).append(":").append(entry.getValue());
-=======
 
     // Write the current word counts to the context and clear the in-memory map
     private void flush(Context context) throws IOException, InterruptedException {
@@ -91,18 +78,11 @@
                 valueText.set(docEntry.getKey() + ":" + docEntry.getValue());
                 // Emit the key-value pair
                 context.write(wordText, valueText);
->>>>>>> 5ba370c0
             }
         }
         // Clear memory after flush
         wordCounts.clear();
     }
-<<<<<<< HEAD
-*/
-// Second solution --> The output is sent only one time, during the cleanup method in the form <word, doc1:count1 > ... <word, docN:countN>
-=======
-
->>>>>>> 5ba370c0
     @Override
     protected void cleanup(Context context) throws IOException, InterruptedException {
         // Flush any remaining data in memory at the end of the task
