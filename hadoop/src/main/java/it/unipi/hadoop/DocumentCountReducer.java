--- conflicted
+++ resolved
@@ -36,32 +36,11 @@
                 String pair = s.substring(start, end).trim();
                 start = end + 1;
 
-<<<<<<< HEAD
-            for (String docCountPair : docCountPairs) {
-                String[] parts = docCountPair.split(":");
-
-                // bad-formatted stuff
-                if (parts.length < 2) {
-                    continue;
-                }
-
-                // it's possible that the doc-id has ':' character inside
-                // the next part of code considers this fact and it gives the correct value to doc-id and count
-                StringBuilder docIdBuilder = new StringBuilder();
-                for (int i = 0; i < parts.length - 1; i++) {
-                    if (i > 0) docIdBuilder.append(":");
-                    docIdBuilder.append(parts[i]);
-                }
-                String docId = docIdBuilder.toString().trim();
-
-                int count = Integer.parseInt(parts[parts.length - 1].trim());
-=======
                 // Find the last ':' to handle doc IDs that may contain ':'
                 int colon = pair.lastIndexOf(':');
                 if (colon <= 0 || colon == pair.length() - 1) {
                     continue; // malformed pair, skip it
                 }
->>>>>>> 5ba370c0
 
                 String docId = pair.substring(0, colon);
                 String countStr = pair.substring(colon + 1);
